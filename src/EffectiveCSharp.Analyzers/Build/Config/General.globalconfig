is_global = true
# We need to be careful with the global_level value:
# - In .NET 5: A compiler warning is reported and both entries are ignored
# - In .NET 6+: The entry from the file with a higher value for global_level takes precedence. 
#               If the global_level is equal in two files and the values configured conflict,
#               a compiler warning is reported and BOTH entries are ignored.
global_level = -12  

# Title    : Use implicit type
# Category : Style
# Help Link: https://learn.microsoft.com/dotnet/fundamentals/code-analysis/style-rules/ide0007
#
# Effective C# Item #1 - Prefer implicitly typed local variables
# Use var to declare local variables for better readability and efficiency, except for built-in numeric types where explicit typing prevents potential conversion issues.
dotnet_diagnostic.IDE0007.severity = suggestion
csharp_style_var_elsewhere = true
csharp_style_var_for_built_in_types = true
csharp_style_var_when_type_is_apparent = true

# Title    : Prefer the is or as Operators to Casts
# Category : Style
# Help Link: https://learn.microsoft.com/en-us/dotnet/csharp/fundamentals/tutorials/safely-cast-using-pattern-matching-is-and-as-operators
#
# Effective C# Item #3 - Prefer the is or as Operators to casts
csharp_style_pattern_matching_over_as_with_null_check = true:warning
csharp_style_pattern_matching_over_is_with_cast_check = true:warning
csharp_style_prefer_not_pattern = true:warning
csharp_style_prefer_pattern_matching = true:warning

# Title    : Use the new Modifier Only to React to Base Class Updates
# Category : Style
# Help Link: https://learn.microsoft.com/en-us/dotnet/fundamentals/code-analysis/quality-rules/ca1061
#
# Effective C# Item #10 - Use the new modifier only to react to base class Updates
dotnet_diagnostic.CA1061.severity = warning

# Title:   : Do not initialize unnecessarily
# Category : Performance
# Help Link: https://learn.microsoft.com/en-us/dotnet/fundamentals/code-analysis/quality-rules/ca1805
#
# Effective C# Item #12 - Prefer member initializers to assignment statements
dotnet_diagnostic.CA1805.severity = warning

<<<<<<< HEAD
# Title:   : Do not call overridable methods in constructors
# Category : Usage
# Help Link: https://learn.microsoft.com/en-us/dotnet/fundamentals/code-analysis/quality-rules/ca2214
#
# Effective C# Item #16 - Never call virtual functions in constructors
dotnet_diagnostic.CA2214.severity = warning
=======
# Title:   : Implement the standard Dispose pattern
# Category : Design
# Help Link: https://learn.microsoft.com/en-us/dotnet/fundamentals/code-analysis/quality-rules/ca1063
#
# Effective C# Item #17 - Implement the standard Dispose pattern
dotnet_diagnostic.CA1063.severity = warning
>>>>>>> 9144e7c2
<|MERGE_RESOLUTION|>--- conflicted
+++ resolved
@@ -1,10 +1,10 @@
 is_global = true
 # We need to be careful with the global_level value:
 # - In .NET 5: A compiler warning is reported and both entries are ignored
-# - In .NET 6+: The entry from the file with a higher value for global_level takes precedence. 
+# - In .NET 6+: The entry from the file with a higher value for global_level takes precedence.
 #               If the global_level is equal in two files and the values configured conflict,
 #               a compiler warning is reported and BOTH entries are ignored.
-global_level = -12  
+global_level = -12
 
 # Title    : Use implicit type
 # Category : Style
@@ -41,18 +41,16 @@
 # Effective C# Item #12 - Prefer member initializers to assignment statements
 dotnet_diagnostic.CA1805.severity = warning
 
-<<<<<<< HEAD
 # Title:   : Do not call overridable methods in constructors
 # Category : Usage
 # Help Link: https://learn.microsoft.com/en-us/dotnet/fundamentals/code-analysis/quality-rules/ca2214
 #
 # Effective C# Item #16 - Never call virtual functions in constructors
 dotnet_diagnostic.CA2214.severity = warning
-=======
+
 # Title:   : Implement the standard Dispose pattern
 # Category : Design
 # Help Link: https://learn.microsoft.com/en-us/dotnet/fundamentals/code-analysis/quality-rules/ca1063
 #
 # Effective C# Item #17 - Implement the standard Dispose pattern
-dotnet_diagnostic.CA1063.severity = warning
->>>>>>> 9144e7c2
+dotnet_diagnostic.CA1063.severity = warning